--- conflicted
+++ resolved
@@ -17,12 +17,8 @@
   mode: whitelist
   conditions:
       # Must use quotes if the condition starts with @ symbol.
-<<<<<<< HEAD
     - member_email: "@kestenbroughton.net"
     - member_email: "@gmail.com"
-=======
-    - member_email: "@{DOMAIN}"
->>>>>>> 69cdbe23
     # GCP Service Accounts
     # https://cloud.google.com/compute/docs/access/service-accounts
     #- member_email: "gserviceaccount.com"
