# Copyright 2017 The Forseti Security Authors. All rights reserved.
#
# Licensed under the Apache License, Version 2.0 (the "License");
# you may not use this file except in compliance with the License.
# You may obtain a copy of the License at
#
#     http://www.apache.org/licenses/LICENSE-2.0
#
# Unless required by applicable law or agreed to in writing, software
# distributed under the License is distributed on an "AS IS" BASIS,
# WITHOUT WARRANTIES OR CONDITIONS OF ANY KIND, either express or implied.
# See the License for the specific language governing permissions and
# limitations under the License.

""" Forseti Installer."""

from __future__ import print_function
from abc import ABCMeta
from abc import abstractmethod

import sys

from util import constants
from util import files
from util import gcloud
from util import utils


class ForsetiInstructions(object):
    """Forseti setup instructions."""

    def __init__(self):
        """Init."""
        self.deployed_branch = ''
        self.deployment_templates = []
        self.configurations = []
        self.other_messages = []

    def merge_head(self, other_instruction):
        """Merge instructions, input instructions will be merged to the head
        of the current instructions.

        Args:
            other_instruction (ForsetiInstructions): The other instructions.
        """
        self.deployed_branch = other_instruction.deployed_branch
        self.deployment_templates = (
            other_instruction.deployment_templates + self.deployment_templates)
        self.configurations = (
            other_instruction.configurations + self.configurations)
        self.other_messages = (other_instruction.other_messages +
                               self.other_messages)

    def __str__(self):
        """Str.

        Returns:
            str: String representation of ForsetiInstructions.
        """
        message = self.deployed_branch

        deployment_template_gcs_paths = '\t' + '\n\t'.join(
            self.deployment_templates)
        message += constants.MESSAGE_DEPLOYMENT_TEMPLATE_LOCATION.format(
            deployment_template_gcs_paths=deployment_template_gcs_paths)

        configuration_paths = '\t' + '\n\t'.join(self.configurations)
        message += constants.MESSAGE_FORSETI_CONFIGURATION_GENERATED.format(
            forseti_config_file_paths=configuration_paths
        )

        message += '\n'.join(self.other_messages)

        return message


class ForsetiInstaller(object):
    """Forseti installer base class (abstract)"""
    __metaclass__ = ABCMeta

    # Class variables initialization
    branch = None
    project_id = None
    organization_id = None
    gcp_service_acct_email = None
    user_can_grant_roles = True

    @abstractmethod
    def __init__(self, config=None, previous_installer=None):
        """Initialize.

        Args:
            config (Config): The configuration object.
            previous_installer (ForsetiInstaller): The previous ran installer,
                we can get the installer environment information from it.
        """
        self.config = config
        if previous_installer:
            self.populate_installer_environment(previous_installer)

    def run_setup(self,
                  setup_continuation=False,
                  final_setup=True,
                  previous_instructions=None):
        """Run the setup steps.

        If setup_continuation is True, we don't need to run the pre-flight
        checks any more because it has been done in the previous installation.

        Args:
            setup_continuation (bool): If this is a continuation of the
                previous setup.
            final_setup (bool): The final setup.
            previous_instructions (ForsetiInstructions): Post installation
                instructions from previous installation.

        Returns:
            ForsetiInstructions: Forseti instructions.
        """
        utils.print_installation_header('Installing Forseti {}'.format(
            self.config.installation_type.capitalize()))

        if not setup_continuation:
            self.preflight_checks()

        # Create/Reuse service account(s).
        self.create_or_reuse_service_accts()

        # Create configuration file and deployment template.
        (conf_file_path,
         deployment_tpl_path) = self.create_resource_files()

        # Deployment.
        bucket_name = self.generate_bucket_name()
        deploy_success, _ = self.deploy(deployment_tpl_path,
                                        conf_file_path,
                                        bucket_name)

        # After deployment.
        instructions = self.post_install_instructions(deploy_success,
                                                      conf_file_path,
                                                      bucket_name)

        if previous_instructions is not None:
            instructions.merge_head(previous_instructions)

        if final_setup:
            utils.print_banner('Forseti Post-Setup Instructions')
            print(instructions)

        return instructions

    def create_resource_files(self):
        """Create configuration file and deployment template.

        Returns:
            str: Configuration file path.
            str: Deployment template path.
        """
        conf_file_path = self.generate_forseti_conf()
        deployment_tpl_path = self.generate_deployment_templates()

        return conf_file_path, deployment_tpl_path

    def preflight_checks(self):
        """Pre-flight checks"""
        utils.print_banner('Pre-installation checks')
        self.check_run_properties()
        self.branch = utils.infer_version(self.config.advanced_mode)
        self.project_id, authed_user, is_cloudshell = gcloud.get_gcloud_info()
        gcloud.verify_gcloud_information(self.project_id,
                                         authed_user,
                                         self.config.force_no_cloudshell,
                                         is_cloudshell)
        self.organization_id = gcloud.lookup_organization(self.project_id)
        gcloud.check_billing_enabled(self.project_id, self.organization_id)

    def create_or_reuse_service_accts(self):
        """Create or reuse service accounts."""
        utils.print_banner('Creating/Reusing Service Account(s)')
        gcp_service_acct_email, gcp_service_acct_name = (
            self.format_gcp_service_acct_id())
        self.gcp_service_acct_email = gcloud.create_or_reuse_service_acct(
            'GCP Service Account',
            gcp_service_acct_name,
            gcp_service_acct_email,
            self.config.advanced_mode,
            self.config.dry_run)

    def deploy(self, deployment_tpl_path, conf_file_path, bucket_name):
        """Deploy Forseti using the deployment template

        Args:
            deployment_tpl_path (str): Deployment template path
            conf_file_path (str): Configuration file path
            bucket_name (str): Name of the GCS bucket

        Returns:
            bool: Whether or not the deployment was successful
            str: Deployment name
        """
        deployment_name = gcloud.create_deployment(
            self.project_id,
            self.organization_id,
            deployment_tpl_path,
            self.config.installation_type,
            self.config.timestamp,
            self.config.dry_run)

        status_checker = (lambda: gcloud.check_deployment_status(
            deployment_name, constants.DeploymentStatus.DONE))
        loading_message = 'Waiting for deployment to be completed...'
        deployment_completed = utils.start_loading(
            max_loading_time=900,
            exit_condition_checker=status_checker,
            message=loading_message)

        if not deployment_completed:
            # If after 15 mins and the deployment is still not completed, there
            # is something wrong with the deployment.
            print ('Deployment failed.')
            sys.exit(1)

        if deployment_completed:
            # If deployed successfully, make sure the VM has been initialized,
            # copy configuration file, deployment template file and
            # rule files to the GCS bucket

            if self.config.dry_run:
                print('This is a dry run, will not copy any files.')

            utils.print_banner('Backing Up Important Files To GCS')

            conf_output_path = constants.FORSETI_CONF_PATH.format(
                bucket_name=bucket_name,
                installation_type=self.config.installation_type)

            print('Copying the Forseti {} configuration file to:\n\t{}'
                  .format(self.config.installation_type, conf_output_path))

            files.copy_file_to_destination(
                conf_file_path, conf_output_path,
                is_directory=False, dry_run=self.config.dry_run)

            deployment_tpl_output_path = (
                constants.DEPLOYMENT_TEMPLATE_OUTPUT_PATH.format(bucket_name))

            print('Copying the Forseti {} deployment template to:\n\t{}'
                  .format(self.config.installation_type,
                          deployment_tpl_output_path))

            files.copy_file_to_destination(
                deployment_tpl_path, deployment_tpl_output_path,
                is_directory=False, dry_run=self.config.dry_run)

        return deployment_completed, deployment_name

    def wait_until_vm_initialized(self, vm_name):
        """Check vm init status.

        Args:
            vm_name (str): Name of the VM instance.
        """

        installation_type = self.config.installation_type
        utils.print_banner('Forseti {} VM Initialization'.format(
            installation_type.capitalize()))
        _, zone, name = gcloud.get_vm_instance_info(vm_name)

        status_checker = (lambda: gcloud.check_vm_init_status(name, zone))

        loading_message = ('Waiting for Forseti {} to be initialized...'
                           .format(installation_type))

        _ = utils.start_loading(
            max_loading_time=constants.MAXIMUM_LOADING_TIME_IN_SECONDS,
            exit_condition_checker=status_checker,
            message=loading_message)

    def check_run_properties(self):
        """Check script run properties."""
        print('Dry run: %s' % self.config.dry_run)
        print('Advanced mode: %s' % self.config.advanced_mode)

    def format_gcp_service_acct_id(self):
        """Format the service account ids.

        Returns:
            str: GCP service account email.
            str: GCP service account name.
        """
        service_account_email, service_account_name = (
            utils.generate_service_acct_info(
                'gcp',
                self.config.installation_type,
                self.config.timestamp,
                self.project_id))
        return service_account_email, service_account_name

    def generate_bucket_name(self):
        """Generate GCS bucket name.

        Returns:
            str: Name of the GCS bucket
        """
        return constants.DEFAULT_BUCKET_FMT_V2.format(
            self.config.installation_type,
            self.config.timestamp)

    @abstractmethod
    def get_deployment_values(self):
        """Get deployment values

        Returns:
            dict: A dictionary of values needed to generate
                the forseti deployment template
        """
        return {}

    @abstractmethod
    def get_configuration_values(self):
        """Get configuration values

        Returns:
            dict: A dictionary of values needed to generate
                the forseti configuration file
        """
        return {}

    def generate_deployment_templates(self):
        """Generate deployment templates.

        Returns:
            str: Deployment template path
        """
        deploy_values = self.get_deployment_values()

        deployment_tpl_path = files.generate_deployment_templates(
            self.config.installation_type,
            deploy_values,
            self.config.timestamp)

        return deployment_tpl_path

    def generate_forseti_conf(self):
        """Generate Forseti conf file.

        Returns:
            str: Forseti configuration file path
        """
        # Create a forseti_conf_{INSTALLATION_TYPE}_$TIMESTAMP.yaml config file
        # with values filled in.

        conf_values = self.get_configuration_values()

        forseti_conf_path = files.generate_forseti_conf(
            self.config.installation_type,
            conf_values,
            self.config.timestamp)

        return forseti_conf_path

    def post_install_instructions(self, deploy_success,
                                  forseti_conf_path, bucket_name):
        """Show post-install instructions.

        For example: link for deployment manager dashboard and
        link to go to G Suite service account and enable DWD.

        Args:
            deploy_success (bool): Whether deployment was successful
            forseti_conf_path (str): Forseti configuration file path
            bucket_name (str): Name of the GCS bucket

        Returns:
            ForsetiInstructions: Forseti instructions.
        """

        instructions = ForsetiInstructions()
        if self.config.dry_run:
            message = (
                'This was a dry run, so a deployment was not attempted. '
                'You can still create the deployment manually.\n')
            instructions.deployed_branch = message
        elif deploy_success:
            instructions.deployed_branch = (
                constants.MESSAGE_FORSETI_BRANCH_DEPLOYED.format(self.branch))
        else:
            instructions.deployed_branch = (
                constants.MESSAGE_DEPLOYMENT_HAD_ISSUES)

        deploy_tpl_gcs_path = constants.DEPLOYMENT_TEMPLATE_OUTPUT_PATH.format(
            bucket_name)

        instructions.deployment_templates.append(deploy_tpl_gcs_path)

        if self.config.dry_run:
            instructions.configurations.append(
                constants.MESSAGE_FORSETI_CONFIGURATION_GENERATED_DRY_RUN
                .format(forseti_conf_path, bucket_name))
        else:
<<<<<<< HEAD
            forseti_gcs_path = (
                '{gcs_bucket}/configs/{installation_type}/'
                'forseti_conf_{installation_type}.yaml').format(
                    gcs_bucket=bucket_name,
                    installation_type=self.config.installation_type
                )
            instructions.configurations.append(forseti_gcs_path)
        return instructions

    def populate_installer_environment(self, other_installer):
        """Populate the current installer environment from a given installer.

        Args:
            other_installer (ForsetiInstaller): The other installer.
        """
        self.branch = other_installer.branch
        self.project_id = other_installer.project_id
        self.organization_id = other_installer.organization_id
=======
            print(constants.MESSAGE_VIEW_DEPLOYMENT_DETAILS.format(
                deployment_name,
                self.project_id,
                self.organization_id))

            print(constants.MESSAGE_FORSETI_CONFIGURATION_GENERATED.format(
                installation_type=self.config.installation_type,
                timestamp=self.config.timestamp,
                bucket_name=bucket_name))
>>>>>>> 7dc59685
<|MERGE_RESOLUTION|>--- conflicted
+++ resolved
@@ -399,7 +399,6 @@
                 constants.MESSAGE_FORSETI_CONFIGURATION_GENERATED_DRY_RUN
                 .format(forseti_conf_path, bucket_name))
         else:
-<<<<<<< HEAD
             forseti_gcs_path = (
                 '{gcs_bucket}/configs/{installation_type}/'
                 'forseti_conf_{installation_type}.yaml').format(
@@ -417,15 +416,4 @@
         """
         self.branch = other_installer.branch
         self.project_id = other_installer.project_id
-        self.organization_id = other_installer.organization_id
-=======
-            print(constants.MESSAGE_VIEW_DEPLOYMENT_DETAILS.format(
-                deployment_name,
-                self.project_id,
-                self.organization_id))
-
-            print(constants.MESSAGE_FORSETI_CONFIGURATION_GENERATED.format(
-                installation_type=self.config.installation_type,
-                timestamp=self.config.timestamp,
-                bucket_name=bucket_name))
->>>>>>> 7dc59685
+        self.organization_id = other_installer.organization_id