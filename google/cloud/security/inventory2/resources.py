--- conflicted
+++ resolved
@@ -377,11 +377,7 @@
         gcp = self.client
         if self.resource.enumerable():
             for data in gcp.iter_appengineapps(
-<<<<<<< HEAD
                         projectid=self.resource['projectNumber']):
-=======
-                    projectid=self.resource.key()):
->>>>>>> 94e363f5
                 yield FACTORIES['appengineapp'].create_new(data)
 
 
@@ -435,11 +431,7 @@
         gcp = self.client
         if self.resource.enumerable():
             for data in gcp.iter_serviceaccounts(
-<<<<<<< HEAD
-                projectid=self.resource['projectId']):
-=======
-                    projectid=self.resource.key()):
->>>>>>> 94e363f5
+                    projectid=self.resource['projectId']):
                 yield FACTORIES['serviceaccount'].create_new(data)
 
 
@@ -448,11 +440,7 @@
         gcp = self.client
         if self.resource.enumerable():
             for data in gcp.iter_project_roles(
-<<<<<<< HEAD
-                projectid=self.resource['projectId']):
-=======
-                    projectid=self.resource.key()):
->>>>>>> 94e363f5
+                    projectid=self.resource['projectId']):
                 yield FACTORIES['role'].create_new(data)
 
 
