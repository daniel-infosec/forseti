# Copyright 2017 The Forseti Security Authors. All rights reserved.
#
# Licensed under the Apache License, Version 2.0 (the "License");
# you may not use this file except in compliance with the License.
# You may obtain a copy of the License at
#
#    http://www.apache.org/licenses/LICENSE-2.0
#
# Unless required by applicable law or agreed to in writing, software
# distributed under the License is distributed on an "AS IS" BASIS,
# WITHOUT WARRANTIES OR CONDITIONS OF ANY KIND, either express or implied.
# See the License for the specific language governing permissions and
# limitations under the License.

""" Importer implementations. """

# pylint: disable=unused-argument,too-many-instance-attributes
# pylint: disable=no-self-use,not-callable,too-many-lines,too-many-locals

from StringIO import StringIO
import traceback
import json

from google.cloud.forseti.services.utils import get_sql_dialect
from google.cloud.forseti.services.utils import to_full_resource_name
from google.cloud.forseti.services.utils import to_type_name
from google.cloud.forseti.services.inventory.storage import Storage as Inventory


class ResourceCache(dict):
    """Resource cache."""
    def __setitem__(self, key, value):
        """Overriding to assert the keys does not exist previously.

            Args:
                key (object): Key into the dict.
                value (object): Value to set.

            Raises:
                Exception: If the key already exists in the dict.
        """

        if key in self:
            raise Exception('Key should not exist: {}'.format(key))
        super(ResourceCache, self).__setitem__(key, value)


class EmptyImporter(object):
    """Imports an empty model."""

    def __init__(self, session, model, dao, _, *args, **kwargs):
        """Create an EmptyImporter which creates an empty stub model.

        Args:
            session (object): Database session.
            model (str): Model name to create.
            dao (object): Data Access Object from dao.py.
            _ (object): Unused.
            *args (list): Unused.
            **kwargs (dict): Unused.
        """

        self.session = session
        self.model = model
        self.dao = dao

    def run(self):
        """Runs the import."""

        self.session.add(self.model)
        self.model.add_description(json.dumps({
            "source":"empty",
            "pristine":True
            }))
        self.model.set_done()
        self.session.commit()


class InventoryImporter(object):
    """Imports data from Inventory."""

    def __init__(self,
                 session,
                 model,
                 dao,
                 service_config,
                 inventory_id,
                 *args,
                 **kwargs):
        """Create a Inventory importer which creates a model from the inventory.

        Args:
            session (object): Database session.
            model (str): Model name to create.
            dao (object): Data Access Object from dao.py
            service_config (ServiceConfig): Service configuration.
            inventory_id (str): Inventory id to import from
            *args (list): Unused.
            **kwargs (dict): Unused.
        """

        self.session = session
        self.model = model
        self.dao = dao
        self.service_config = service_config
        self.inventory_id = inventory_id
        self.session.add(self.model)

        self.role_cache = {}
        self.permission_cache = {}
        self.resource_cache = ResourceCache()
        self._membership_cache = []
        self.member_cache = {}
        self.member_cache_policies = {}

        self.found_root = False

    def run(self):
        """Runs the import.

        Raises:
            NotImplementedError: If the importer encounters an unknown
                                 inventory type.
        """

        gcp_type_list = [
            'organization',
            'folder',
            'project',
            'role',
            'appengine_app',
            'appengine_service',
            'appengine_version',
            'appengine_instance',
            'serviceaccount',
            'serviceaccount_key',
            'bucket',
            'dataset',
            'compute_project',
            'image',
            'instancegroup',
            'instancegroupmanager',
            'instancetemplate',
            'instance',
            'firewall',
            'backendservice',
            'forwardingrule',
            'network',
            'subnetwork',
            'cloudsqlinstance',
            'kubernetes_cluster',
            ]

        gsuite_type_list = [
            'gsuite_group',
            'gsuite_user',
            ]

        member_type_list = [
            'gsuite_user_member',
            'gsuite_group_member',
            ]

        autoflush = self.session.autoflush
        try:
            self.session.autoflush = False
            item_counter = 0
            last_res_type = None
            with Inventory(self.session, self.inventory_id, True) as inventory:
                root = inventory.get_root()
                self.model.add_description(json.dumps({
<<<<<<< HEAD
                    "source":"inventory",
                    "source_info":str(inventory.index),
                    "source_root":self._type_name(root),
                    "pristine":True,
                    "GSuite_enabled":inventory.type_exists(
                        ["gsuite_group", "gsuite_user"])
=======
                    'source': 'inventory',
                    'source_info': {'inventory_index_id': inventory.index.id},
                    'pristine': True
>>>>>>> 016f5448
                    }))

                if root.get_type() in ['organization']:
                    self.found_root = True
                if not self.found_root:
                    raise Exception(
                        'Cannot import inventory without organization root')

                for resource in inventory.iter(gcp_type_list):
                    item_counter += 1
                    last_res_type = self._store_resource(resource,
                                                         last_res_type)
                self._store_resource(None, last_res_type)
                self.session.flush()

                for policy in inventory.iter(gcp_type_list,
                                             fetch_dataset_policy=True):
                    item_counter += 1
                    self._convert_dataset_policy(policy)
                self.session.flush()

                for config in inventory.iter(
                        gcp_type_list, fetch_service_config=True):
                    item_counter += 1
                    self._convert_service_config(config)
                self.session.flush()

                for resource in inventory.iter(gsuite_type_list):
                    self._store_gsuite_principal(resource)
                self.session.flush()

                self._store_gsuite_membership_pre()
                for child, parent in inventory.iter(member_type_list,
                                                    with_parent=True):
                    self._store_gsuite_membership(parent, child)
                self._store_gsuite_membership_post()

                self.dao.denorm_group_in_group(self.session)

                self._store_iam_policy_pre()
                for policy in inventory.iter(gcp_type_list,
                                             fetch_iam_policy=True):
                    self._store_iam_policy(policy)
                    self._convert_iam_policy(policy)
                self._store_iam_policy_post()

        except Exception:  # pylint: disable=broad-except
            buf = StringIO()
            traceback.print_exc(file=buf)
            buf.seek(0)
            message = buf.read()
            self.model.set_error(message)
        else:
            self.model.add_warning(inventory.index.warnings)
            self.model.set_done(item_counter)
        finally:
            self.session.commit()
            self.session.autoflush = autoflush

    def _store_gsuite_principal(self, principal):
        """Store a gsuite principal such as a group, user or member.

        Args:
            principal (object): object to store.

        Raises:
            Exception: if the principal type is unknown.
        """

        gsuite_type = principal.get_type()
        data = principal.get_data()
        if gsuite_type == 'gsuite_user':
            member = 'user/{}'.format(data['primaryEmail'])
        elif gsuite_type == 'gsuite_group':
            member = 'group/{}'.format(data['email'])
        else:
            raise Exception('Unknown gsuite principal: {}'.format(gsuite_type))
        if member not in self.member_cache:
            m_type, name = member.split('/', 1)
            self.member_cache[member] = self.dao.TBL_MEMBER(
                name=member,
                type=m_type,
                member_name=name)

    def _store_gsuite_membership_pre(self):
        """Prepare storing gsuite memberships."""

        pass

    def _store_gsuite_membership_post(self):
        """Flush storing gsuite memberships."""

        if not self.member_cache:
            return

        # Store all members before we flush the memberships
        self.session.add_all(self.member_cache.values())
        self.session.flush()

        # session.execute automatically flushes
        if self._membership_cache:
            if get_sql_dialect(self.session) == 'sqlite':
                # SQLite doesn't support bulk insert
                for item in self._membership_cache:
                    stmt = self.dao.TBL_MEMBERSHIP.insert(
                        dict(group_name=item[0],
                             members_name=item[1]))
                    self.session.execute(stmt)
            else:
                dicts = [dict(group_name=item[0], members_name=item[1])
                         for item in self._membership_cache]
                stmt = self.dao.TBL_MEMBERSHIP.insert(dicts)
                self.session.execute(stmt)

    def _store_gsuite_membership(self, parent, child):
        """Store a gsuite principal such as a group, user or member.

        Args:
            parent (object): parent part of membership.
            child (object): member item
        """

        def member_name(child):
            """Create the type:name representation for a non-group.

            Args:
                child (object): member to create representation from.

            Returns:
                str: type:name representation of the member.
            """

            data = child.get_data()
            return '{}/{}'.format(data['type'].lower(),
                                  data['email'])

        def group_name(parent):
            """Create the type:name representation for a group.

            Args:
                parent (object): group to create representation from.

            Returns:
                str: group:name representation of the group.
            """

            data = parent.get_data()
            return 'group/{}'.format(data['email'])

        # Gsuite group members don't have to be part
        # of this domain, so we might see them for
        # the first time here.
        member = member_name(child)
        if member not in self.member_cache:
            m_type, name = member.split('/', 1)
            self.member_cache[member] = self.dao.TBL_MEMBER(
                name=member,
                type=m_type,
                member_name=name)

        self._membership_cache.append(
            (group_name(parent), member))

    def _store_iam_policy_pre(self):
        """Executed before iam policies are inserted."""

        pass

    def _store_iam_policy_post(self):
        """Executed after iam policies are inserted."""

        # Store all members which are mentioned in policies
        # that were not previously in groups or gsuite users.
        self.session.add_all(self.member_cache_policies.values())
        self.session.flush()

    def _store_iam_policy(self, policy):
        """Store the iam policy of the resource.

        Args:
            policy (object): IAM policy to store.

        Raises:
            KeyError: if member could not be found in any cache.
        """

        bindings = policy.get_data().get('bindings', [])
        for binding in bindings:
            role = binding['role']
            if role not in self.role_cache:
                msg = 'Role reference in iam policy not found: {}'.format(role)
                self.model.add_warning(msg)
                continue
            for member in binding['members']:
                member = member.replace(':', '/', 1)

                # We still might hit external users or groups
                # that we haven't seen in gsuite.
                if member not in self.member_cache and \
                   member not in self.member_cache_policies:
                    try:
                        # This is the default case, e.g. 'group/foobar'
                        m_type, name = member.split('/', 1)
                    except ValueError:
                        # Special groups like 'allUsers' done specify a type
                        m_type, name = member, member
                    self.member_cache_policies[member] = self.dao.TBL_MEMBER(
                        name=member,
                        type=m_type,
                        member_name=name)
                    self.session.add(self.member_cache_policies[member])

            # Get all the member objects to reference
            # in the binding row
            db_members = []
            for member in binding['members']:
                member = member.replace(':', '/', 1)
                if member not in self.member_cache:
                    if member not in self.member_cache_policies:
                        raise KeyError(member)
                    db_members.append(self.member_cache_policies[member])
                    continue
                db_members.append(self.member_cache[member])

            self.session.add(
                self.dao.TBL_BINDING(
                    resource_type_name=self._type_name(policy),
                    role_name=role,
                    members=db_members))

    def _store_resource(self, resource, last_res_type=None):
        """Store an inventory resource in the database.

        Args:
            resource (object): Resource object to convert from.
            last_res_type (str): Previsouly processed resource type
                                 used to spot transition between types
                                 to execute pre/handler/post accordingly.

        Returns:
            str: Resource type that was processed during the execution.
        """

        handlers = {
            'organization': (None,
                             self._convert_organization,
                             None),
            'folder': (None,
                       self._convert_folder,
                       None),
            'project': (None,
                        self._convert_project,
                        None),
            'role': (self._convert_role_pre,
                     self._convert_role,
                     self._convert_role_post),
            'appengine_app': (None,
                              self._convert_appengine_resource,
                              None),
            'appengine_service': (None,
                                  self._convert_appengine_resource,
                                  None),
            'appengine_version': (None,
                                  self._convert_appengine_resource,
                                  None),
            'appengine_instance': (None,
                                   self._convert_appengine_resource,
                                   None),
            'serviceaccount': (None,
                               self._convert_serviceaccount,
                               None),
            'serviceaccount_key': (None,
                                   self._convert_serviceaccount_key,
                                   None),
            'bucket': (None,
                       self._convert_bucket,
                       None),
            'object': (None,
                       self._convert_object,
                       None),
            'dataset': (None,
                        self._convert_dataset,
                        None),
            'compute_project': (None,
                                self._convert_computeproject,
                                None),
            'image': (None,
                      self._convert_image,
                      None),
            'instancegroup': (None,
                              self._convert_instancegroup,
                              None),
            'instancegroupmanager': (None,
                                     self._convert_instancegroupmanager,
                                     None),
            'instancetemplate': (None,
                                 self._convert_instancetemplate,
                                 None),
            'instance': (None,
                         self._convert_instance,
                         None),
            'firewall': (None,
                         self._convert_firewall,
                         None),
            'backendservice': (None,
                               self._convert_backendservice,
                               None),
            'forwardingrule': (None,
                               self._convert_forwardingrule,
                               None),
            'network': (None,
                        self._convert_network,
                        None),
            'subnetwork': (None,
                           self._convert_subnetwork,
                           None),
            'cloudsqlinstance': (None,
                                 self._convert_cloudsqlinstance,
                                 None),
            'kubernetes_cluster': (None,
                                   self._convert_kubernetes_cluster,
                                   None),
            None: (None, None, None),
            }

        res_type = resource.get_type() if resource else None
        if res_type not in handlers:
            self.model.add_warning('No handler for type "{}"'.format(res_type))

        if res_type != last_res_type:
            post = handlers[last_res_type][-1]
            if post:
                post()

            pre = handlers[res_type][0]
            if pre:
                pre()

        handler = handlers[res_type][1]
        if handler:
            handler(resource)
            return res_type
        return None

    def _convert_object(self, gcsobject):
        """Not Implemented

        Args:
            gcsobject (object): Object to store.
        """

    def _convert_appengine_resource(self, gae_resource):
        """Convert an AppEngine resource to a database object.

        Args:
            gae_resource (dict): An appengine resource to store.
        """
        data = gae_resource.get_data()
        parent, full_res_name, type_name = self._full_resource_name(
            gae_resource)
        resource = self.dao.TBL_RESOURCE(
            full_name=full_res_name,
            type_name=type_name,
            name=gae_resource.get_key(),
            type=gae_resource.get_type(),
            display_name=data.get('name', ''),
            data=gae_resource.get_data_raw(),
            parent=parent)
        self.session.add(resource)
        self._add_to_cache(gae_resource, resource)

    def _convert_bucket(self, bucket):
        """Convert a bucket to a database object.

        Args:
            bucket (object): Bucket to store.
        """
        data = bucket.get_data()
        parent, full_res_name, type_name = self._full_resource_name(
            bucket)
        resource = self.dao.TBL_RESOURCE(
            full_name=full_res_name,
            type_name=type_name,
            name=bucket.get_key(),
            type=bucket.get_type(),
            display_name=data.get('displayName', ''),
            email=data.get('email', ''),
            data=bucket.get_data_raw(),
            parent=parent)
        self.session.add(resource)
        self._add_to_cache(bucket, resource)

    def _convert_kubernetes_cluster(self, cluster):
        """Convert an AppEngine resource to a database object.

        Args:
            cluster (dict): A Kubernetes cluster resource to store.
        """
        data = cluster.get_data()
        parent, full_res_name, type_name = self._full_resource_name(
            cluster)
        resource = self.dao.TBL_RESOURCE(
            full_name=full_res_name,
            type_name=type_name,
            name=cluster.get_key(),
            type=cluster.get_type(),
            display_name=data.get('name', ''),
            data=cluster.get_data_raw(),
            parent=parent)
        self.session.add(resource)
        self._add_to_cache(cluster, resource)

    def _convert_service_config(self, service_config):
        """Convert Kubernetes Service Config to a database object.

        Args:
            service_config (dict): A Service Config resource to store.
        """
        sc_type_name = to_type_name(service_config.get_type_class(),
                                    service_config.get_key())
        parent, full_res_name = self._get_parent(service_config)
        sc_res_name = to_full_resource_name(full_res_name, sc_type_name)
        self.session.add(
            self.dao.TBL_RESOURCE(
                full_name=sc_res_name,
                type_name=sc_type_name,
                name=service_config.get_key(),
                type=service_config.get_type_class(),
                data=service_config.get_data_raw(),
                parent=parent))

    def _convert_dataset(self, dataset):
        """Convert a dataset to a database object.

        Args:
            dataset (object): Dataset to store.
        """
        parent, full_res_name, type_name = self._full_resource_name(
            dataset)
        resource = self.dao.TBL_RESOURCE(
            full_name=full_res_name,
            type_name=type_name,
            name=dataset.get_key(),
            type=dataset.get_type(),
            data=dataset.get_data_raw(),
            parent=parent)
        self.session.add(resource)
        self._add_to_cache(dataset, resource)

    def _convert_dataset_policy(self, dataset_policy):
        """Convert a dataset policy to a database object.

        Args:
            dataset_policy (object): Dataset policy to store.
        """
        # TODO: Dataset policies should be integrated in the model, not stored
        # as a resource.
        policy_type_name = to_type_name(dataset_policy.get_type_class(),
                                        dataset_policy.get_key())
        parent, full_res_name = self._get_parent(dataset_policy)
        policy_res_name = to_full_resource_name(full_res_name, policy_type_name)
        self.session.add(
            self.dao.TBL_RESOURCE(
                full_name=policy_res_name,
                type_name=policy_type_name,
                name=dataset_policy.get_key(),
                type=dataset_policy.get_type_class(),
                data=dataset_policy.get_data_raw(),
                parent=parent))

    def _convert_computeproject(self, computeproject):
        """Convert a computeproject to a database object.
        Args:
            computeproject (object): computeproject to store.
        """
        data = computeproject.get_data()
        parent, full_res_name, type_name = self._full_resource_name(
            computeproject)
        self.session.add(
            self.dao.TBL_RESOURCE(
                full_name=full_res_name,
                type_name=type_name,
                name=computeproject.get_key(),
                type=computeproject.get_type(),
                display_name=data.get('displayName', ''),
                email=data.get('email', ''),
                data=computeproject.get_data_raw(),
                parent=parent))

    def _convert_iam_policy(self, iam_policy):
        """Convert an IAM policy to a database object.

        Args:
            iam_policy (object): IAM policy to store.
        """
        iam_policy_type_name = to_type_name(
            iam_policy.get_type_class(),
            iam_policy.get_key())
        parent, full_res_name = self._get_parent(iam_policy)
        iam_policy_full_res_name = to_full_resource_name(
            full_res_name,
            iam_policy_type_name)
        self.session.add(
            self.dao.TBL_RESOURCE(
                full_name=iam_policy_full_res_name,
                type_name=iam_policy_type_name,
                name=iam_policy.get_key(),
                type=iam_policy.get_type_class(),
                data=iam_policy.get_data_raw(),
                parent=parent))

    def _convert_image(self, image):
        """Convert a image to a database object.

        Args:
            image (object): Image to store.
        """
        data = image.get_data()
        parent, full_res_name, type_name = self._full_resource_name(
            image)
        self.session.add(
            self.dao.TBL_RESOURCE(
                full_name=full_res_name,
                type_name=type_name,
                name=image.get_key(),
                type=image.get_type(),
                display_name=data.get('displayName', ''),
                email=data.get('email', ''),
                data=image.get_data_raw(),
                parent=parent))

    def _convert_instancegroup(self, instancegroup):
        """Convert a instancegroup to a database object.

        Args:
            instancegroup (object): Instancegroup to store.
        """
        data = instancegroup.get_data()
        parent, full_res_name, type_name = self._full_resource_name(
            instancegroup)
        self.session.add(
            self.dao.TBL_RESOURCE(
                full_name=full_res_name,
                type_name=type_name,
                name=instancegroup.get_key(),
                type=instancegroup.get_type(),
                display_name=data.get('displayName', ''),
                email=data.get('email', ''),
                data=instancegroup.get_data_raw(),
                parent=parent))

    def _convert_instancegroupmanager(self, instancegroupmanager):
        """Convert a instancegroupmanager to a database object.

        Args:
            instancegroupmanager (object): InstanceGroupManager to store.
        """
        data = instancegroupmanager.get_data()
        parent, full_res_name, type_name = self._full_resource_name(
            instancegroupmanager)
        self.session.add(
            self.dao.TBL_RESOURCE(
                full_name=full_res_name,
                type_name=type_name,
                name=instancegroupmanager.get_key(),
                type=instancegroupmanager.get_type(),
                display_name=data.get('displayName', ''),
                email=data.get('email', ''),
                data=instancegroupmanager.get_data_raw(),
                parent=parent))

    def _convert_instancetemplate(self, instancetemplate):
        """Convert a instancetemplate to a database object.

        Args:
            instancetemplate (object): InstanceTemplate to store.
        """
        data = instancetemplate.get_data()
        parent, full_res_name, type_name = self._full_resource_name(
            instancetemplate)
        self.session.add(
            self.dao.TBL_RESOURCE(
                full_name=full_res_name,
                type_name=type_name,
                name=instancetemplate.get_key(),
                type=instancetemplate.get_type(),
                display_name=data.get('displayName', ''),
                email=data.get('email', ''),
                data=instancetemplate.get_data_raw(),
                parent=parent))

    def _convert_instance(self, instance):
        """Convert a instance to a database object.

        Args:
            instance (object): Instance to store.
        """
        data = instance.get_data()
        parent, full_res_name, type_name = self._full_resource_name(
            instance)
        self.session.add(
            self.dao.TBL_RESOURCE(
                full_name=full_res_name,
                type_name=type_name,
                name=instance.get_key(),
                type=instance.get_type(),
                display_name=data.get('displayName', ''),
                email=data.get('email', ''),
                data=instance.get_data_raw(),
                parent=parent))

    def _convert_firewall(self, firewall):
        """Convert a firewall to a database object.

        Args:
            firewall (object): Firewall to store.
        """
        data = firewall.get_data()
        parent, full_res_name, type_name = self._full_resource_name(
            firewall)
        self.session.add(
            self.dao.TBL_RESOURCE(
                full_name=full_res_name,
                type_name=type_name,
                name=firewall.get_key(),
                type=firewall.get_type(),
                display_name=data.get('displayName', ''),
                email=data.get('email', ''),
                data=firewall.get_data_raw(),
                parent=parent))

    def _convert_backendservice(self, backendservice):
        """Convert a backendservice to a database object.

        Args:
            backendservice (object): Backendservice to store.
        """
        data = backendservice.get_data()
        parent, full_res_name, type_name = self._full_resource_name(
            backendservice)
        self.session.add(
            self.dao.TBL_RESOURCE(
                full_name=full_res_name,
                type_name=type_name,
                name=backendservice.get_key(),
                type=backendservice.get_type(),
                display_name=data.get('displayName', ''),
                email=data.get('email', ''),
                data=backendservice.get_data_raw(),
                parent=parent))

    def _convert_forwardingrule(self, forwardingrule):
        """Convert a forwarding rule to a database object.

        Args:
            forwardingrule (object): ForwardingRule to store.
        """
        data = forwardingrule.get_data()
        parent, full_res_name, type_name = self._full_resource_name(
            forwardingrule)
        self.session.add(
            self.dao.TBL_RESOURCE(
                full_name=full_res_name,
                type_name=type_name,
                name=forwardingrule.get_key(),
                type=forwardingrule.get_type(),
                display_name=data.get('displayName', ''),
                email=data.get('email', ''),
                data=forwardingrule.get_data_raw(),
                parent=parent))

    def _convert_network(self, network):
        """Convert a network to a database object.

        Args:
            network (object): Network to store.
        """
        data = network.get_data()
        parent, full_res_name, type_name = self._full_resource_name(
            network)
        self.session.add(
            self.dao.TBL_RESOURCE(
                full_name=full_res_name,
                type_name=type_name,
                name=network.get_key(),
                type=network.get_type(),
                display_name=data.get('displayName', ''),
                email=data.get('email', ''),
                data=network.get_data_raw(),
                parent=parent))

    def _convert_subnetwork(self, subnetwork):
        """Convert a subnetwork to a database object.

        Args:
            subnetwork (object): Subnetwork to store.
        """
        data = subnetwork.get_data()
        parent, full_res_name, type_name = self._full_resource_name(
            subnetwork)
        self.session.add(
            self.dao.TBL_RESOURCE(
                full_name=full_res_name,
                type_name=type_name,
                name=subnetwork.get_key(),
                type=subnetwork.get_type(),
                display_name=data.get('displayName', ''),
                email=data.get('email', ''),
                data=subnetwork.get_data_raw(),
                parent=parent))

    def _convert_cloudsqlinstance(self, cloudsqlinstance):
        """Convert a cloudsqlinstance to a database object.

        Args:
            cloudsqlinstance (object): Cloudsql to store.
        """
        data = cloudsqlinstance.get_data()
        parent, full_res_name, type_name = self._full_resource_name(
            cloudsqlinstance)
        self.session.add(
            self.dao.TBL_RESOURCE(
                full_name=full_res_name,
                type_name=type_name,
                name=cloudsqlinstance.get_key(),
                type=cloudsqlinstance.get_type(),
                display_name=data.get('displayName', ''),
                email=data.get('email', ''),
                data=cloudsqlinstance.get_data_raw(),
                parent=parent))

    def _convert_serviceaccount(self, service_account):
        """Convert a service account to a database object.

        Args:
            service_account (object): Service account to store.
        """

        data = service_account.get_data()
        parent, full_res_name, type_name = self._full_resource_name(
            service_account)
        resource = self.dao.TBL_RESOURCE(
            full_name=full_res_name,
            type_name=type_name,
            name=service_account.get_key(),
            type=service_account.get_type(),
            display_name=data.get('displayName', ''),
            email=data.get('email', ''),
            data=service_account.get_data_raw(),
            parent=parent)
        self.session.add(resource)
        self._add_to_cache(service_account, resource)

    def _convert_serviceaccount_key(self, service_account_key):
        """Convert a service account key to a database object.

        Args:
            service_account_key (object): Service account key to store.
        """

        data = service_account_key.get_data()
        parent, full_res_name, type_name = self._full_resource_name(
            service_account_key)
        self.session.add(
            self.dao.TBL_RESOURCE(
                full_name=full_res_name,
                type_name=type_name,
                name=service_account_key.get_key(),
                type=service_account_key.get_type(),
                display_name=data.get('displayName', ''),
                email=data.get('email', ''),
                data=service_account_key.get_data_raw(),
                parent=parent))

    def _convert_folder(self, folder):
        """Convert a folder to a database object.

        Args:
            folder (object): Folder to store.
        """

        data = folder.get_data()
        if self._is_root(folder):
            parent, type_name = None, self._type_name(folder)
            full_res_name = type_name
        else:
            parent, full_res_name, type_name = self._full_resource_name(
                folder)
        resource = self.dao.TBL_RESOURCE(
            full_name=full_res_name,
            type_name=type_name,
            name=folder.get_key(),
            type=folder.get_type(),
            display_name=data.get('displayName', ''),
            data=folder.get_data_raw(),
            parent=parent)
        self.session.add(resource)
        self._add_to_cache(folder, resource)

    def _convert_project(self, project):
        """Convert a project to a database object.

        Args:
            project (object): Project to store.
        """

        data = project.get_data()
        if self._is_root(project):
            parent, type_name = None, self._type_name(project)
            full_res_name = type_name
        else:
            parent, full_res_name, type_name = self._full_resource_name(
                project)
        resource = self.dao.TBL_RESOURCE(
            full_name=full_res_name,
            type_name=type_name,
            name=project.get_key(),
            type=project.get_type(),
            display_name=data.get('name', ''),
            data=project.get_data_raw(),
            parent=parent)
        self.session.add(resource)
        self._add_to_cache(project, resource)

    def _convert_role_pre(self):
        """Executed before roles are handled. Prepares for bulk insert."""

        pass

    def _convert_role_post(self):
        """Executed after all roles were handled. Performs bulk insert."""

        self.session.add_all(self.permission_cache.values())
        self.session.add_all(self.role_cache.values())

    def _convert_role(self, role):
        """Convert a role to a database object.

        Args:
            role (object): Role to store.
        """

        data = role.get_data()
        is_custom = not data['name'].startswith('roles/')
        db_permissions = []
        if 'includedPermissions' not in data:
            self.model.add_warning(
                'Role missing permissions: {}'.format(
                    data.get('name', '<missing name>')))
        else:
            for perm_name in data['includedPermissions']:
                if perm_name not in self.permission_cache:
                    permission = self.dao.TBL_PERMISSION(
                        name=perm_name)
                    self.permission_cache[perm_name] = permission
                db_permissions.append(self.permission_cache[perm_name])

        dbrole = self.dao.TBL_ROLE(
            name=data['name'],
            title=data.get('title', ''),
            stage=data.get('stage', ''),
            description=data.get('description', ''),
            custom=is_custom,
            permissions=db_permissions)
        self.role_cache[data['name']] = dbrole

        if is_custom:
            parent, full_res_name, type_name = self._full_resource_name(role)
            self.session.add(
                self.dao.TBL_RESOURCE(
                    full_name=full_res_name,
                    type_name=type_name,
                    name=role.get_key(),
                    type=role.get_type(),
                    display_name=data.get('title'),
                    data=role.get_data_raw(),
                    parent=parent))

    def _convert_organization(self, organization):
        """Convert an organization a database object.

        Args:
            organization (object): Organization to store.
        """

        # Under current assumptions, organization is always root
        self.found_root = True
        data = organization.get_data()
        type_name = self._type_name(organization)
        org = self.dao.TBL_RESOURCE(
            full_name=to_full_resource_name("", type_name),
            type_name=type_name,
            name=organization.get_key(),
            type=organization.get_type(),
            display_name=data.get('displayName', ''),
            data=organization.get_data_raw(),
            parent=None)

        self._add_to_cache(organization, org)
        self.session.add(org)

    def _add_to_cache(self, resource, dbobj):
        """Add a resource to the cache for parent lookup.

        Args:
            resource (object): Resource to put in the cache.
            dbobj (object): Database object.
        """

        type_name = self._type_name(resource)
        full_res_name = dbobj.full_name
        self.resource_cache[type_name] = (dbobj, full_res_name)

    def _get_parent(self, resource):
        """Return the parent object for a resource from cache.

        Args:
            resource (object): Resource whose parent to look for.

        Returns:
            tuple: cached object and full resource name
        """

        return self.resource_cache[self._parent_type_name(resource)]

    def _type_name(self, resource):
        """Return the type/name for that resource.

        Args:
            resource (object): Resource to retrieve type/name for.

        Returns:
            str: type/name representation of the resource.
        """

        return to_type_name(
            resource.get_type(),
            resource.get_key())

    def _parent_type_name(self, resource):
        """Return the type/name for a resource's parent.

        Args:
            resource (object): Resource whose parent should be returned.

        Returns:
            str: type/name representation of the resource's parent.
        """

        return to_type_name(
            resource.get_parent_type(),
            resource.get_parent_key())

    def _full_resource_name(self, resource):
        """Returns the parent object, full resource name and type name.

        Args:
            resource (object): Resource whose full resource name and parent
            should be returned.

        Returns:
            str: full resource name for the provided resource.
        """

        type_name = self._type_name(resource)
        parent, full_res_name = self._get_parent(resource)
        full_resource_name = to_full_resource_name(full_res_name, type_name)
        return parent, full_resource_name, type_name

    def _is_root(self, resource):
        """Checks if the resource is an inventory root. Result is cached.

        Args:
            resource (object): Resource to check.

        Returns:
            bool: Whether the resource is root or not
        """
        if not self.found_root:
            is_root = \
                resource.get_type() == resource.get_parent_type() and \
                resource.get_key() == resource.get_parent_key()
            if is_root:
                self.found_root = True
            return is_root
        return False


def by_source(source):
    """Helper to resolve client provided import sources.

    Args:
        source (str): Source to import from.

    Returns:
        Importer: Chosen by source.
    """

    return {
        'INVENTORY': InventoryImporter,
        'EMPTY': EmptyImporter,
    }[source.upper()]<|MERGE_RESOLUTION|>--- conflicted
+++ resolved
@@ -169,18 +169,12 @@
             with Inventory(self.session, self.inventory_id, True) as inventory:
                 root = inventory.get_root()
                 self.model.add_description(json.dumps({
-<<<<<<< HEAD
-                    "source":"inventory",
-                    "source_info":str(inventory.index),
-                    "source_root":self._type_name(root),
-                    "pristine":True,
-                    "GSuite_enabled":inventory.type_exists(
-                        ["gsuite_group", "gsuite_user"])
-=======
                     'source': 'inventory',
                     'source_info': {'inventory_index_id': inventory.index.id},
-                    'pristine': True
->>>>>>> 016f5448
+                    "source_root":self._type_name(root),
+                    'pristine': True,
+                    "gsuite_enabled":inventory.type_exists(
+                        ["gsuite_group", "gsuite_user"])
                     }))
 
                 if root.get_type() in ['organization']:
